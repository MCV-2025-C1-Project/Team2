--- conflicted
+++ resolved
@@ -10,15 +10,9 @@
 
 #  CONFIGURATION
 
-<<<<<<< HEAD
-QSD1_PATH = 'Data/Week3/qsd1_w3/'       # folder with query images
-BBDD_PATH = 'Data/Week3/bbdd/'          # folder with reference paintings
-GT_PATH   = 'data/qsd1_w3/gt.npy' # ground truth indices
-=======
 QSD1_PATH = 'data/qsd1_w3/'       # folder with query images
 BBDD_PATH = 'data/bbdd/'          # folder with reference paintings
 GT_PATH   = 'data/qsd1_w3/gt_corresps.pkl' # ground truth indices
->>>>>>> 236c0496
 
 # Descriptor parameters
 LBP_P = 8         # neighbors
